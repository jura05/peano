# coding: utf-8

from fractal_curve import FractalCurve
from base_map import BaseMap
from utils import chain2proto, basis2base_map


# Minimal 2D monofractal curve in L_1 (9)
def get_hilbert_curve():
    """Example of fractal curve due to D.Hilbert."""
    return FractalCurve(
        proto=[(0, 0), (0, 1), (1, 1), (1, 0)],
        base_maps=[
            BaseMap([1, 0], [False, False]),  # (x,y)->(y,x)
            BaseMap(dim=2),                   # (x,y)->(x,y)
            BaseMap(dim=2),                   # (x,y)->(x,y)
            BaseMap([1, 0], [True, True]),    # (x,y)->(1-y,1-x)
        ],
    )


def get_peano_curve():
    """Example of fractal curve due to G.Peano."""
    id_map = BaseMap(dim=2)
    x_map = BaseMap([0, 1], [True, False])  # (x,y)->(1-x,y)
    y_map = BaseMap([0, 1], [False, True])  # (x,y)->(x,1-y)
    xy_map = BaseMap([0, 1], [True, True])  # (x,y)->(1-x,1-y)
    return FractalCurve(
        proto=[(0, 0), (0, 1), (0, 2), (1, 2), (1, 1), (1, 0), (2, 0), (2, 1), (2, 2)],
        base_maps=[
            id_map, x_map, id_map,
            y_map, xy_map, y_map,
            id_map, x_map, id_map,
        ],
    )


# Minimal 2D monofractal curve in L_inf (5.333) and L_2 (5.667)
def get_meurthe_curve():

    chain_code = 'jjiJJijj'
    bases = ['ij','Ji','ij','jI','JI','iJ','ji','Ji','ij']
    return FractalCurve(
        proto=chain2proto(chain_code),
        base_maps=[basis2base_map(b) for b in bases],
    )
    
    
def get_coil_curve():

    chain_code = 'jjiJJijj'
    bases = ['ji','Ji','ji','jI','JI','jI','ji','Ji','ji']
    return FractalCurve(
        proto=chain2proto(chain_code),
        base_maps=[basis2base_map(b) for b in bases],
    )


def get_serpentine_curve():

    chain_code = 'jjiJJijj'
    bases = ['ij','Ji','ji','iJ','JI','iJ','ji','Ji','ij']
    return FractalCurve(
        proto=chain2proto(chain_code),
        base_maps=[basis2base_map(b) for b in bases],
    )


def get_R_curve():

    chain_code = 'jjiiJIJi'
    bases = ['ji','ji','ij','ij','ij','IJ','JI','JI','ij']
    return FractalCurve(
        proto=chain2proto(chain_code),
        base_maps=[basis2base_map(b) for b in bases],
    )


# Minimal 3D monofractal curve with time reversal in L_inf (12.4)
def get_haverkort_curve_1():
    """3-D curve with time reversal."""
    chain_code = 'kjKikJK'
    bases = ['kji0','jik0','kIj1','iKJ0','IKJ1','KIj0','Kij1','Jki1']
    return FractalCurve(
        proto=chain2proto(chain_code),
        base_maps=[basis2base_map(b) for b in bases],
    )


# Minimal 3D monofractal curve with time reversal in L_1 (89.8) and L_2 (18.6)
def get_haverkort_curve_2():
    """3-D curve with time reversal."""
    chain_code = 'kjKikJK'
    bases = ['KIJ1','KJI1','KjI0','Jki1','jki0','kjI1','kJI0','iKJ0']
    return FractalCurve(
        proto=chain2proto(chain_code),
        base_maps=[basis2base_map(b) for b in bases],
    )


def get_tokarev_curve():
    """3-D curve."""
    chain_code = 'kjKikJK'
    bases = ['jki', 'kij', 'kij', 'iJK', 'iJK', 'KIj', 'KIj', 'JkI']
    return FractalCurve(
        proto=chain2proto(chain_code),
        base_maps=[basis2base_map(b) for b in bases],
    )


# Testing sample
def get_rev_curve():
    """Curve with time reversal."""
    return FractalCurve(
        proto=[(0, 0), (0, 1), (1, 1), (1, 0)],
        base_maps=[
<<<<<<< HEAD
            BaseMap([1, 0], [False, False]),                # (x,y)->(y,x)
            BaseMap([0, 1], [True, False], time_rev=True),  # (x,y)->(1-x,y), t->-t
            BaseMap(dim=2),                                 # (x,y)->(x,y)
            BaseMap([1, 0], [True, True]),                  # (x,y)->(1-y,1-x)
=======
            BaseMap([1, 0], [False, False]),  # (x,y)->(y,x)
            BaseMap([0, 1], [True, False], time_rev=True),  # (x,y)->(1-x,y), t->-t
            BaseMap(dim=2),  # (x,y)->(x,y)
            BaseMap([1, 0], [True, True]),  # (x,y)->(1-y,1-x)
>>>>>>> c9166362
        ],
    )


# Discontinuous curve - beginning in square center
def get_discontinuous_curve():
    return FractalCurve(
        proto=[(1, 1), (0, 1), (0, 0), (1, 0), (2, 0), (2, 1), (2, 2), (1, 2), (0, 2)],
        base_maps=[BaseMap(dim=2)] * 9,
    )


# Discontinuous curve
def get_morton_curve():
    chain_code = 'i','Ij','i'
    bases = ['ij'] * 4
    return FractalCurve(
        proto=chain2proto(chain_code),
        base_maps=[basis2base_map(b) for b in bases],
    )

'''
# Polyfractal curve (not realized)


# Tetrafractal curve
def get_ARW_Curve(k):

    chain_code = [['i','Ij','i'],'jiJ','jiJ','jiJ'],
    bases = [['3ij0','1jI1','2Ji0','1iJ0'],
             ['3ji0','2Ij1','1ij0','1JI0'],
             ['0ji0','1Ji0','0jI0','1JI0'],
             ['0ij0','2Ji0','0jI0','3Ji1']]
    return FractalCurve(
        proto=chain2proto(chain_code),
        base_maps=[basis2base_map(b) for b in bases],
    )


# Minimal 2D monofractal curve in L_1 (9), L_2 (5), L_inf (5)
def get_beta_Omega_Curve():

    chain_code = ['jiJ','jiJ'],
    bases = [['1iJ0','1Ji0','1ji1','1IJ1'],
             ['1iJ0','1Ji0','1ji1','0jI0']]
    return FractalCurve(
        proto=chain2proto(chain_code),
        base_maps=[basis2base_map(b) for b in bases],
    )


# Minimal 3D bifractal curve in L_inf (9.45)
# Is minimal L_2 (18.3)?
def get_neptunus_curve():
    
    chain_code = ['kjKikJK','kiKjIki'],
    bases = [['0kji','1kji','1KiJ','1jKI','1ikj','1KJi','0kJI','1jKI'],
             ['0jki','1jki','1iKJ','0KiJ','1JiK','1IKj','0ikj','1ijk']]
    return FractalCurve(
        proto=chain2proto(chain_code),
        base_maps=[basis2base_map(b) for b in bases],
    )
 

# Is minimal L_1 (89.8) and L_2 (18.3)?
def get_luna_curve():
    
    chain_code = ['kjKikJK','kiKjIki'],
    bases = [['1ijk','0KJi','1KiJ','1jKI','1jik','1IKj','0kJI','1kJI'],
             ['1jik','0JKi','1iKJ','0KiJ','1KjI','1JIk','0ikj','1ikj']]
    return FractalCurve(
        proto=chain2proto(chain_code),
        base_maps=[basis2base_map(b) for b in bases],
    )
'''<|MERGE_RESOLUTION|>--- conflicted
+++ resolved
@@ -114,17 +114,10 @@
     return FractalCurve(
         proto=[(0, 0), (0, 1), (1, 1), (1, 0)],
         base_maps=[
-<<<<<<< HEAD
             BaseMap([1, 0], [False, False]),                # (x,y)->(y,x)
             BaseMap([0, 1], [True, False], time_rev=True),  # (x,y)->(1-x,y), t->-t
             BaseMap(dim=2),                                 # (x,y)->(x,y)
             BaseMap([1, 0], [True, True]),                  # (x,y)->(1-y,1-x)
-=======
-            BaseMap([1, 0], [False, False]),  # (x,y)->(y,x)
-            BaseMap([0, 1], [True, False], time_rev=True),  # (x,y)->(1-x,y), t->-t
-            BaseMap(dim=2),  # (x,y)->(x,y)
-            BaseMap([1, 0], [True, True]),  # (x,y)->(1-y,1-x)
->>>>>>> c9166362
         ],
     )
 
@@ -135,7 +128,6 @@
         proto=[(1, 1), (0, 1), (0, 0), (1, 0), (2, 0), (2, 1), (2, 2), (1, 2), (0, 2)],
         base_maps=[BaseMap(dim=2)] * 9,
     )
-
 
 # Discontinuous curve
 def get_morton_curve():
